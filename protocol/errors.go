--- conflicted
+++ resolved
@@ -66,15 +66,13 @@
 		Type:    "not_implemented",
 		Details: "This field is not yet supported by this library",
 	}
-<<<<<<< HEAD
+	ErrMetadataNotFound = &Error{
+		Type:    "metadata_not_found",
+		Details: "Metadata ",
+    }
 	ErrCredentialAlreadyExists = &Error{
 		Type:    "credential_already_exists",
 		Details: "The credential already exists",
-=======
-	ErrMetadataNotFound = &Error{
-		Type:    "metadata_not_found",
-		Details: "Metadata ",
->>>>>>> 13554ee1
 	}
 )
 
