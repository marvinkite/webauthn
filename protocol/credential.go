package protocol

import (
	"crypto/sha256"
	"crypto/x509"
	"crypto/x509/pkix"
	"encoding/asn1"
	"encoding/base64"
	"encoding/hex"
	"encoding/json"
	"fmt"
<<<<<<< HEAD
	"github.com/cloudflare/cfssl/scan/crypto/sha1"
	"gitlab.com/hanko/webauthn/metadata"
=======
>>>>>>> 4c30f227
	uuid "github.com/satori/go.uuid"
	"gitlab.com/hanko/webauthn/metadata"
	"io"
	"net/http"
)

// The basic credential type that is inherited by WebAuthn's
// PublicKeyCredential type
// https://w3c.github.io/webappsec-credential-management/#credential
type Credential struct {
	// ID is The credential’s identifier. The requirements for the
	// identifier are distinct for each type of credential. It might
	// represent a username for username/password tuples, for example.
	ID string `json:"id"`
	// Type is the value of the object’s interface object's [[type]] slot,
	// which specifies the credential type represented by this object.
	// This should be type "public-key" for Webauthn credentials.
	Type string `json:"type"`
}

// The PublicKeyCredential interface inherits from Credential, and contains
//  the attributes that are returned to the caller when a new credential
// is created, or a new assertion is requested.
type ParsedCredential struct {
	ID   string `cbor:"id"`
	Type string `cbor:"type"`
}

type PublicKeyCredential struct {
	Credential
	RawID      URLEncodedBase64                      `json:"rawId"`
	Extensions AuthenticationExtensionsClientOutputs `json:"extensions,omitempty"`
}

type ParsedPublicKeyCredential struct {
	ParsedCredential
	RawID      []byte                                `json:"rawId"`
	Extensions AuthenticationExtensionsClientOutputs `json:"extensions,omitempty"`
}

type CredentialCreationResponse struct {
	PublicKeyCredential
	AttestationResponse AuthenticatorAttestationResponse `json:"response"`
}

type ParsedCredentialCreationData struct {
	ParsedPublicKeyCredential
	Response ParsedAttestationResponse
	Raw      CredentialCreationResponse
}

func ParseCredentialCreationResponse(response *http.Request) (*ParsedCredentialCreationData, error) {
	if response == nil || response.Body == nil {
		return nil, ErrBadRequest.WithDetails("No response given")
	}
	return ParseCredentialCreationResponseBody(response.Body)
}

func ParseCredentialCreationResponseBody(body io.Reader) (*ParsedCredentialCreationData, error) {
	var ccr CredentialCreationResponse
	err := json.NewDecoder(body).Decode(&ccr)
	if err != nil {
		return nil, ErrBadRequest.WithDetails("Parse error for Registration").WithInfo(err.Error())
	}

	if ccr.ID == "" {
		return nil, ErrBadRequest.WithDetails("Parse error for Registration").WithInfo("Missing ID")
	}

	testB64, err := base64.RawURLEncoding.DecodeString(ccr.ID)
	if err != nil || !(len(testB64) > 0) {
		return nil, ErrBadRequest.WithDetails("Parse error for Registration").WithInfo("ID not base64.RawURLEncoded")
	}

	if ccr.PublicKeyCredential.Credential.Type == "" {
		return nil, ErrBadRequest.WithDetails("Parse error for Registration").WithInfo("Missing type")
	}

	if ccr.PublicKeyCredential.Credential.Type != "public-key" {
		return nil, ErrBadRequest.WithDetails("Parse error for Registration").WithInfo("Type not public-key")
	}

	var pcc ParsedCredentialCreationData
	pcc.ID, pcc.RawID, pcc.Type = ccr.ID, ccr.RawID, ccr.Type
	pcc.Raw = ccr

	parsedAttestationResponse, err := ccr.AttestationResponse.Parse()
	if err != nil {
		return nil, ErrParsingData.WithDetails("Error parsing attestation response")
	}

	pcc.Response = *parsedAttestationResponse

	return &pcc, nil
}

// Verifies the Client and Attestation data as laid out by §7.1. Registering a new credential
// https://www.w3.org/TR/webauthn/#registering-a-new-credential
func (pcc *ParsedCredentialCreationData) Verify(storedChallenge string, verifyUser bool, relyingPartyID, relyingPartyOrigin string, metadataService metadata.MetadataService, credentialStore CredentialStore, rpPolicy RelyingPartyPolicy) error {

	// Handles steps 3 through 6 - Verifying the Client Data against the Relying Party's stored data
	verifyError := pcc.Response.CollectedClientData.Verify(storedChallenge, CreateCeremony, relyingPartyOrigin)
	if verifyError != nil {
		return verifyError
	}

	// Step 7. Compute the hash of response.clientDataJSON using SHA-256.
	clientDataHash := sha256.Sum256(pcc.Raw.AttestationResponse.ClientDataJSON)

	// Step 8. Perform CBOR decoding on the attestationObject field of the AuthenticatorAttestationResponse
	// structure to obtain the attestation statement format fmt, the authenticator data authData, and the
	// attestation statement attStmt. is handled while

	// TODO: Maybe check RP Policy first (if aaguid is in allowed authenticators list)

	// We do the above step while parsing and decoding the CredentialCreationResponse
	// Handle steps 9 through 14 - This verifies the attestaion object and
	verifyError = pcc.Response.AttestationObject.Verify(relyingPartyID, clientDataHash[:], verifyUser)
	if verifyError != nil {
		return verifyError
	}

	// Step 15. If validation is successful, obtain a list of acceptable trust anchors (attestation root
	// certificates or ECDAA-Issuer public keys) for that attestation type and attestation statement
	// format fmt, from a trusted source or from policy. For example, the FIDO Metadata Service provides
	// one way to obtain such information, using the aaguid in the attestedCredentialData in authData.
	// [https://fidoalliance.org/specs/fido-v2.0-id-20180227/fido-metadata-service-v2.0-id-20180227.html]

	// TODO: if RelyingPartyPolicy allows any authenticator, then skip step 15 & 16
	var attestationTrustworthinessError error
	var metadataStatement *metadata.MetadataStatement
	if metadataService != nil {
		metadataStatement = GetMetadataStatement(pcc, metadataService)
		if metadataStatement == nil {
			attestationTrustworthinessError = ErrMetadataNotFound
		} else {

			// Step 16. Assess the attestation trustworthiness using outputs of the verification procedure in step 14, as follows:
			// - If self attestation was used, check if self attestation is acceptable under Relying Party policy.
			// - If ECDAA was used, verify that the identifier of the ECDAA-Issuer public key used is included in
			//   the set of acceptable trust anchors obtained in step 15.
			// - Otherwise, use the X.509 certificates returned by the verification procedure to verify that the
			//   attestation public key correctly chains up to an acceptable root certificate.

			switch pcc.Response.AttestationObject.Format {
			case "packed":
				// Basic, Self, AttCA, ECDAA
				if pcc.isBasicOrAttCaAttestation() {
					attestationTrustworthinessError = verifyBasicOrAttCaAttestation(metadataStatement, pcc)
				} else if pcc.isEcdaaAttestation() {
					attestationTrustworthinessError = verifyEcdaaKeyId(metadataStatement, pcc)
				} else if pcc.isSelfAttestation() {
					attestationTrustworthinessError = nil
				}
			case "apple":
				// AttCA
				// TODO: implement apple attestation
				attestationTrustworthinessError = ErrNotSpecImplemented.WithDetails("Apple Attestation format not implemented")
			case "tpm":
				// Basic, AttCA
				attestationTrustworthinessError = verifyBasicOrAttCaAttestation(metadataStatement, pcc)
			case "android-key":
				// Basic (has x5c)
				attestationTrustworthinessError = verifyBasicOrAttCaAttestation(metadataStatement, pcc)
			case "android-safetynet":
				// Basic
				attestationTrustworthinessError = nil // should be verified before in attestation_safetynet.go
			case "fido-u2f":
				// Basic, AttCA (has x5c)
				attestationTrustworthinessError = verifyBasicOrAttCaAttestation(metadataStatement, pcc)
			case "none":
				attestationTrustworthinessError = nil // does not need verification
			}

			if attestationTrustworthinessError != nil {
				return attestationTrustworthinessError
			}
		}
	}

	// Step 17. Check that the credentialId is not yet registered to any other user. If registration is
	// requested for a credential that is already registered to a different user, the Relying Party SHOULD
	// fail this registration ceremony, or it MAY decide to accept the registration, e.g. while deleting
	// the older registration.
	if credentialStore != nil {
		credential := credentialStore.ExistsCredential(pcc.Response.AttestationObject.AuthData.AttData.CredentialID)
		if credential {
			return ErrCredentialAlreadyExists
		}
	}

	// Step 18 If the attestation statement attStmt verified successfully and is found to be trustworthy, then
	// register the new credential with the account that was denoted in the options.user passed to create(), by
	// associating it with the credentialId and credentialPublicKey in the attestedCredentialData in authData, as
	// appropriate for the Relying Party's system.

	// Can't be done here, because the library has no database access

	// Step 19. If the attestation statement attStmt successfully verified but is not trustworthy per step 16 above,
	// the Relying Party SHOULD fail the registration ceremony.

	if rpPolicy != nil {
		policyError := rpPolicy.Verify(pcc, attestationTrustworthinessError, metadataStatement)
		if policyError != nil {
			return policyError
		}
	} else {
		if attestationTrustworthinessError != nil {
			return attestationTrustworthinessError
		}
	}

	return nil
}

func (pcc *ParsedCredentialCreationData) isBasicOrAttCaAttestation() bool {
	_, x5cPresent := pcc.Response.AttestationObject.AttStatement["x5c"].([]interface{})
	return x5cPresent
}

func (pcc *ParsedCredentialCreationData) isEcdaaAttestation() bool {
	_, ecdaaKeyIdPresent := pcc.Response.AttestationObject.AttStatement["ecdaaKeyId"].([]byte)
	return ecdaaKeyIdPresent
}

func (pcc *ParsedCredentialCreationData) isSelfAttestation() bool {
	if pcc.isBasicOrAttCaAttestation() || pcc.isEcdaaAttestation() {
		return false
	} else {
		return true
	}
}

func verifyBasicOrAttCaAttestation(metadataStatement *metadata.MetadataStatement, pcc *ParsedCredentialCreationData) error {
	if metadataHasAttestation(metadataStatement, metadata.BasicFull) || metadataHasAttestation(metadataStatement, metadata.AttCA) {
		return verifyCertificateChain(metadataStatement, pcc)
	} else {
		return ErrAttestation.WithDetails("Authenticator doesn't support BasicFull or AttCa Attestation")
	}
}

func verifyCertificateChain(metadataStatement *metadata.MetadataStatement, pcc *ParsedCredentialCreationData) error {
	x5c, x5cPresent := pcc.Response.AttestationObject.AttStatement["x5c"].([]interface{})
	if x5cPresent {
		return VerifyX509CertificateChainAgainstMetadata(metadataStatement, x5c)
	} else {
		return ErrAttestation.WithDetails("X5C Certificate Chain not present")
	}
}

func verifyEcdaaKeyId(statement *metadata.MetadataStatement, pcc *ParsedCredentialCreationData) error {
	return ErrNotSpecImplemented.WithDetails("Ecdaa not implemented")
}

func metadataHasAttestation(metadataStatement *metadata.MetadataStatement, attestationType metadata.AuthenticatorAttestationType) bool {
	for _, at := range metadataStatement.AttestationTypes {
		if metadata.AuthenticatorAttestationType(at) == attestationType {
			return true
		}
	}
	return false
}

func GetMetadataStatement(pcc *ParsedCredentialCreationData, metadataService metadata.MetadataService) *metadata.MetadataStatement {
	aaguid, err := uuid.FromBytes(pcc.Response.AttestationObject.AuthData.AttData.AAGUID)
	if err != nil {
		return nil
	}
	if aaguid.String() == "00000000-0000-0000-0000-000000000000" {
<<<<<<< HEAD
		attestationCertificateKeyIdentifier, err := GenerateAttestationCertificateKeyIdentifier(pcc)
		if err != nil {
			return nil
		}
		metadataStatement := metadataService.U2FAuthenticator(attestationCertificateKeyIdentifier)
=======
		metadataStatement := metadataService.U2FAuthenticator("") // TODO: generate attestation certificate key identifier
>>>>>>> 4c30f227
		return metadataStatement
	} else {
		metadataStatement := metadataService.WebAuthnAuthenticator(aaguid.String())
		return metadataStatement
	}
}

func GenerateAttestationCertificateKeyIdentifier(pcc *ParsedCredentialCreationData) (string, error) {
	x5c, x5cPresent := pcc.Response.AttestationObject.AttStatement["x5c"].([]interface{})
	if !x5cPresent {
		return "", fmt.Errorf("no Attestation Certificate found")
	}
	var attCert *x509.Certificate
	for i, attCertInterfaceBytes := range x5c {
		attCertBytes := attCertInterfaceBytes.([]byte)
		cert, err := x509.ParseCertificate(attCertBytes)
		if err != nil {
			return "", err
		}
		if i == 0 {
			attCert = cert
		}
	}

	if attCert == nil {
		return "", fmt.Errorf("no Attestation Certificate found")
	}

	spkiASN1, err := x509.MarshalPKIXPublicKey(attCert.PublicKey)
	if err != nil {
		return "", err
	}

	var spki struct {
		Algorithm        pkix.AlgorithmIdentifier
		SubjectPublicKey asn1.BitString
	}

	_, err = asn1.Unmarshal(spkiASN1, &spki)
	if err != nil {
		return "", err
	}

	skid := sha1.Sum(spki.SubjectPublicKey.Bytes)
	return hex.EncodeToString(skid[:]), nil
}

func VerifyX509CertificateChainAgainstMetadata(metadataStatement *metadata.MetadataStatement, x5c []interface{}) error {
	if metadataStatement == nil {
		return ErrAttestation.WithDetails("Metadata for Authenticator not found")
	}

	trustAnchorPool := x509.NewCertPool()

	for _, certString := range metadataStatement.AttestationRootCertificates {
		// create a buffer large enough to hold the certificate bytes
		o := make([]byte, base64.StdEncoding.DecodedLen(len(certString)))
		// base64 decode the certificate into the buffer
		n, _ := base64.StdEncoding.Decode(o, []byte(certString))
		cert, err := x509.ParseCertificate(o[:n])
		if err == nil && cert != nil {
			trustAnchorPool.AddCert(cert)
		}
	}

	var attCert *x509.Certificate
	intermediateCerts := x509.NewCertPool()
	for i, attCertInterfaceBytes := range x5c {
		attCertBytes := attCertInterfaceBytes.([]byte)
		cert, err := x509.ParseCertificate(attCertBytes)
		if err != nil {
			return ErrAttestationFormat.WithDetails(fmt.Sprintf("Error parsing certificate from ASN.1 data: %+v", err))
		}
		if i == 0 {
			attCert = cert
		} else {
			intermediateCerts.AddCert(cert)
		}
	}

	if attCert == nil {
		return ErrAttestation.WithDetails("Error no attestation certificate found in x5c certificate chain")
	}

	verifyOpts := x509.VerifyOptions{
		Intermediates: intermediateCerts,
		Roots:         trustAnchorPool,
	}
	if _, err := attCert.Verify(verifyOpts); err != nil {
		return ErrAttestation.WithDetails(fmt.Sprintf("Error validating certificate chain: %+v", err))
	}
	return nil
}<|MERGE_RESOLUTION|>--- conflicted
+++ resolved
@@ -9,11 +9,8 @@
 	"encoding/hex"
 	"encoding/json"
 	"fmt"
-<<<<<<< HEAD
 	"github.com/cloudflare/cfssl/scan/crypto/sha1"
 	"gitlab.com/hanko/webauthn/metadata"
-=======
->>>>>>> 4c30f227
 	uuid "github.com/satori/go.uuid"
 	"gitlab.com/hanko/webauthn/metadata"
 	"io"
@@ -283,15 +280,11 @@
 		return nil
 	}
 	if aaguid.String() == "00000000-0000-0000-0000-000000000000" {
-<<<<<<< HEAD
 		attestationCertificateKeyIdentifier, err := GenerateAttestationCertificateKeyIdentifier(pcc)
 		if err != nil {
 			return nil
 		}
 		metadataStatement := metadataService.U2FAuthenticator(attestationCertificateKeyIdentifier)
-=======
-		metadataStatement := metadataService.U2FAuthenticator("") // TODO: generate attestation certificate key identifier
->>>>>>> 4c30f227
 		return metadataStatement
 	} else {
 		metadataStatement := metadataService.WebAuthnAuthenticator(aaguid.String())
