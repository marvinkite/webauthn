package protocol

import (
	"bytes"
	"encoding/base64"
	"github.com/duo-labs/webauthn/cbor_options"
	"github.com/duo-labs/webauthn/metadata"
	uuid "github.com/satori/go.uuid"
	"io/ioutil"
	"net/http"
	"reflect"
	"testing"
)

func TestParseCredentialCreationResponse(t *testing.T) {
	reqBody := ioutil.NopCloser(bytes.NewReader([]byte(testCredentialRequestBody)))
	httpReq := &http.Request{Body: reqBody}
	type args struct {
		response *http.Request
	}

	byteID, _ := base64.RawURLEncoding.DecodeString("6xrtBhJQW6QU4tOaB4rrHaS2Ks0yDDL_q8jDC16DEjZ-VLVf4kCRkvl2xp2D71sTPYns-exsHQHTy3G-zJRK8g")
	byteAuthData, _ := base64.RawURLEncoding.DecodeString("dKbqkhPJnC90siSSsyDPQCYqlMGpUKA5fyklC2CEHvBBAAAAAAAAAAAAAAAAAAAAAAAAAAAAQOsa7QYSUFukFOLTmgeK6x2ktirNMgwy_6vIwwtegxI2flS1X-JAkZL5dsadg-9bEz2J7PnsbB0B08txvsyUSvKlAQIDJiABIVggLKF5xS0_BntttUIrm2Z2tgZ4uQDwllbdIfrrBMABCNciWCDHwin8Zdkr56iSIh0MrB5qZiEzYLQpEOREhMUkY6q4Vw")
	byteRPIDHash, _ := base64.RawURLEncoding.DecodeString("dKbqkhPJnC90siSSsyDPQCYqlMGpUKA5fyklC2CEHvA")
	byteCredentialPubKey, _ := base64.RawURLEncoding.DecodeString("pSJYIMfCKfxl2SvnqJIiHQysHmpmITNgtCkQ5ESExSRjqrhXAQIDJiABIVggLKF5xS0_BntttUIrm2Z2tgZ4uQDwllbdIfrrBMABCNc")
	byteAttObject, _ := base64.RawURLEncoding.DecodeString("o2NmbXRkbm9uZWdhdHRTdG10oGhhdXRoRGF0YVjEdKbqkhPJnC90siSSsyDPQCYqlMGpUKA5fyklC2CEHvBBAAAAAAAAAAAAAAAAAAAAAAAAAAAAQOsa7QYSUFukFOLTmgeK6x2ktirNMgwy_6vIwwtegxI2flS1X-JAkZL5dsadg-9bEz2J7PnsbB0B08txvsyUSvKlAQIDJiABIVggLKF5xS0_BntttUIrm2Z2tgZ4uQDwllbdIfrrBMABCNciWCDHwin8Zdkr56iSIh0MrB5qZiEzYLQpEOREhMUkY6q4Vw")
	byteClientDataJSON, _ := base64.RawURLEncoding.DecodeString("eyJjaGFsbGVuZ2UiOiJXOEd6RlU4cEdqaG9SYldyTERsYW1BZnFfeTRTMUNaRzFWdW9lUkxBUnJFIiwib3JpZ2luIjoiaHR0cHM6Ly93ZWJhdXRobi5pbyIsInR5cGUiOiJ3ZWJhdXRobi5jcmVhdGUifQ")

	tests := []struct {
		name    string
		args    args
		want    *ParsedCredentialCreationData
		wantErr bool
	}{
		{
			name: "Successful Credential Request Parsing",
			args: args{
				response: httpReq,
			},
			want: &ParsedCredentialCreationData{
				ParsedPublicKeyCredential: ParsedPublicKeyCredential{
					ParsedCredential: ParsedCredential{
						ID:   "6xrtBhJQW6QU4tOaB4rrHaS2Ks0yDDL_q8jDC16DEjZ-VLVf4kCRkvl2xp2D71sTPYns-exsHQHTy3G-zJRK8g",
						Type: "public-key",
					},
					RawID: byteID,
				},
				Response: ParsedAttestationResponse{
					CollectedClientData: CollectedClientData{
						Type:      CeremonyType("webauthn.create"),
						Challenge: "W8GzFU8pGjhoRbWrLDlamAfq_y4S1CZG1VuoeRLARrE",
						Origin:    "https://webauthn.io",
					},
					AttestationObject: AttestationObject{
						Format:      "none",
						RawAuthData: byteAuthData,
						AuthData: AuthenticatorData{
							RPIDHash: byteRPIDHash,
							Counter:  0,
							Flags:    0x041,
							AttData: AttestedCredentialData{
								AAGUID:              make([]byte, 16),
								CredentialID:        byteID,
								CredentialPublicKey: byteCredentialPubKey,
							},
						},
					},
				},
				Raw: CredentialCreationResponse{
					PublicKeyCredential: PublicKeyCredential{
						Credential: Credential{
							Type: "public-key",
							ID:   "6xrtBhJQW6QU4tOaB4rrHaS2Ks0yDDL_q8jDC16DEjZ-VLVf4kCRkvl2xp2D71sTPYns-exsHQHTy3G-zJRK8g",
						},
						RawID: byteID,
					},
					AttestationResponse: AuthenticatorAttestationResponse{
						AuthenticatorResponse: AuthenticatorResponse{
							ClientDataJSON: byteClientDataJSON,
						},
						AttestationObject: byteAttObject,
					},
				},
			},
			wantErr: false,
		},
	}

	for _, tt := range tests {
		t.Run(tt.name, func(t *testing.T) {
			got, err := ParseCredentialCreationResponse(tt.args.response)
			if (err != nil) != tt.wantErr {
				t.Errorf("ParseCredentialCreationResponse() error = %v, wantErr %v", err, tt.wantErr)
				return
			}
			if !reflect.DeepEqual(got.Extensions, tt.want.Extensions) {
				t.Errorf("Extensions = %v \n want: %v", got, tt.want)
			}
			if !reflect.DeepEqual(got.ID, tt.want.ID) {
				t.Errorf("ID = %v \n want: %v", got, tt.want)
			}
			if !reflect.DeepEqual(got.ParsedCredential, tt.want.ParsedCredential) {
				t.Errorf("ParsedCredential = %v \n want: %v", got, tt.want)
			}
			if !reflect.DeepEqual(got.ParsedPublicKeyCredential, tt.want.ParsedPublicKeyCredential) {
				t.Errorf("ParsedPublicKeyCredential = %v \n want: %v", got, tt.want)
			}
			if !reflect.DeepEqual(got.Raw, tt.want.Raw) {
				t.Errorf("Raw = %v \n want: %v", got, tt.want)
			}
			if !reflect.DeepEqual(got.RawID, tt.want.RawID) {
				t.Errorf("RawID = %v \n want: %v", got, tt.want)
			}
			// Unmarshall CredentialPublicKey
			var pkWant interface{}
			keyBytesWant := tt.want.Response.AttestationObject.AuthData.AttData.CredentialPublicKey
			cbor_options.CborDecMode.Unmarshal(keyBytesWant, &pkWant)
			var pkGot interface{}
			keyBytesGot := got.Response.AttestationObject.AuthData.AttData.CredentialPublicKey
			cbor_options.CborDecMode.Unmarshal(keyBytesGot, &pkGot)
			if !reflect.DeepEqual(pkGot, pkWant) {
				t.Errorf("Response = %+v \n want: %+v", pkGot, pkWant)
			}
			if !reflect.DeepEqual(got.Type, tt.want.Type) {
				t.Errorf("Type = %v \n want: %v", got, tt.want)
			}
			if !reflect.DeepEqual(got.Response.CollectedClientData, tt.want.Response.CollectedClientData) {
				t.Errorf("CollectedClientData = %v \n want: %v", got, tt.want)
			}
			if !reflect.DeepEqual(got.Response.AttestationObject.Format, tt.want.Response.AttestationObject.Format) {
				t.Errorf("Format = %v \n want: %v", got, tt.want)
			}
			if !reflect.DeepEqual(got.Response.AttestationObject.AuthData.AttData.CredentialID, tt.want.Response.AttestationObject.AuthData.AttData.CredentialID) {
				t.Errorf("CredentialID = %v \n want: %v", got, tt.want)
			}
		})
	}
}

func TestParsedCredentialCreationData_Verify(t *testing.T) {
	byteID, _ := base64.RawURLEncoding.DecodeString("6xrtBhJQW6QU4tOaB4rrHaS2Ks0yDDL_q8jDC16DEjZ-VLVf4kCRkvl2xp2D71sTPYns-exsHQHTy3G-zJRK8g")
	byteChallenge, _ := base64.RawURLEncoding.DecodeString("W8GzFU8pGjhoRbWrLDlamAfq_y4S1CZG1VuoeRLARrE")
	byteAuthData, _ := base64.RawURLEncoding.DecodeString("dKbqkhPJnC90siSSsyDPQCYqlMGpUKA5fyklC2CEHvBBAAAAAAAAAAAAAAAAAAAAAAAAAAAAQOsa7QYSUFukFOLTmgeK6x2ktirNMgwy_6vIwwtegxI2flS1X-JAkZL5dsadg-9bEz2J7PnsbB0B08txvsyUSvKlAQIDJiABIVggLKF5xS0_BntttUIrm2Z2tgZ4uQDwllbdIfrrBMABCNciWCDHwin8Zdkr56iSIh0MrB5qZiEzYLQpEOREhMUkY6q4Vw")
	byteRPIDHash, _ := base64.RawURLEncoding.DecodeString("dKbqkhPJnC90siSSsyDPQCYqlMGpUKA5fyklC2CEHvA")
	byteCredentialPubKey, _ := base64.RawURLEncoding.DecodeString("pSJYIMfCKfxl2SvnqJIiHQysHmpmITNgtCkQ5ESExSRjqrhXAQIDJiABIVggLKF5xS0_BntttUIrm2Z2tgZ4uQDwllbdIfrrBMABCNc")
	byteAttObject, _ := base64.RawURLEncoding.DecodeString("o2NmbXRkbm9uZWdhdHRTdG10oGhhdXRoRGF0YVjEdKbqkhPJnC90siSSsyDPQCYqlMGpUKA5fyklC2CEHvBBAAAAAAAAAAAAAAAAAAAAAAAAAAAAQOsa7QYSUFukFOLTmgeK6x2ktirNMgwy_6vIwwtegxI2flS1X-JAkZL5dsadg-9bEz2J7PnsbB0B08txvsyUSvKlAQIDJiABIVggLKF5xS0_BntttUIrm2Z2tgZ4uQDwllbdIfrrBMABCNciWCDHwin8Zdkr56iSIh0MrB5qZiEzYLQpEOREhMUkY6q4Vw")
	byteClientDataJSON, _ := base64.RawURLEncoding.DecodeString("eyJjaGFsbGVuZ2UiOiJXOEd6RlU4cEdqaG9SYldyTERsYW1BZnFfeTRTMUNaRzFWdW9lUkxBUnJFIiwib3JpZ2luIjoiaHR0cHM6Ly93ZWJhdXRobi5pbyIsInR5cGUiOiJ3ZWJhdXRobi5jcmVhdGUifQ")

	type fields struct {
		ParsedPublicKeyCredential ParsedPublicKeyCredential
		Response                  ParsedAttestationResponse
		Raw                       CredentialCreationResponse
	}
	type args struct {
		storedChallenge    Challenge
		verifyUser         bool
		relyingPartyID     string
		relyingPartyOrigin string
		credentialStore    CredentialStore
	}
	tests := []struct {
		name    string
		fields  fields
		args    args
		wantErr bool
	}{
		{
			name: "Successful Verification Test",
			fields: fields{
				ParsedPublicKeyCredential: ParsedPublicKeyCredential{
					ParsedCredential: ParsedCredential{
						ID:   "6xrtBhJQW6QU4tOaB4rrHaS2Ks0yDDL_q8jDC16DEjZ-VLVf4kCRkvl2xp2D71sTPYns-exsHQHTy3G-zJRK8g",
						Type: "public-key",
					},
					RawID: byteID,
				},
				Response: ParsedAttestationResponse{
					CollectedClientData: CollectedClientData{
						Type:      CeremonyType("webauthn.create"),
						Challenge: "W8GzFU8pGjhoRbWrLDlamAfq_y4S1CZG1VuoeRLARrE",
						Origin:    "https://webauthn.io",
					},
					AttestationObject: AttestationObject{
						Format:      "none",
						RawAuthData: byteAuthData,
						AuthData: AuthenticatorData{
							RPIDHash: byteRPIDHash,
							Counter:  0,
							Flags:    0x041,
							AttData: AttestedCredentialData{
								AAGUID:              make([]byte, 16),
								CredentialID:        byteID,
								CredentialPublicKey: byteCredentialPubKey,
							},
						},
					},
				},
				Raw: CredentialCreationResponse{
					PublicKeyCredential: PublicKeyCredential{
						Credential: Credential{
							Type: "public-key",
							ID:   "6xrtBhJQW6QU4tOaB4rrHaS2Ks0yDDL_q8jDC16DEjZ-VLVf4kCRkvl2xp2D71sTPYns-exsHQHTy3G-zJRK8g",
						},
						RawID: byteID,
					},
					AttestationResponse: AuthenticatorAttestationResponse{
						AuthenticatorResponse: AuthenticatorResponse{
							ClientDataJSON: byteClientDataJSON,
						},
						AttestationObject: byteAttObject,
					},
				},
			},
			args: args{
				storedChallenge:    byteChallenge,
				verifyUser:         false,
				relyingPartyID:     `webauthn.io`,
				relyingPartyOrigin: `https://webauthn.io`,
				credentialStore:    nil,
			},
			wantErr: false,
		},
		{
			name: "Verification Test / CredentialID already exists",
			fields: fields{
				ParsedPublicKeyCredential: ParsedPublicKeyCredential{
					ParsedCredential: ParsedCredential{
						ID:   "6xrtBhJQW6QU4tOaB4rrHaS2Ks0yDDL_q8jDC16DEjZ-VLVf4kCRkvl2xp2D71sTPYns-exsHQHTy3G-zJRK8g",
						Type: "public-key",
					},
					RawID: byteID,
				},
				Response: ParsedAttestationResponse{
					CollectedClientData: CollectedClientData{
						Type:      CeremonyType("webauthn.create"),
						Challenge: "W8GzFU8pGjhoRbWrLDlamAfq_y4S1CZG1VuoeRLARrE",
						Origin:    "https://webauthn.io",
					},
					AttestationObject: AttestationObject{
						Format:      "none",
						RawAuthData: byteAuthData,
						AuthData: AuthenticatorData{
							RPIDHash: byteRPIDHash,
							Counter:  0,
							Flags:    0x041,
							AttData: AttestedCredentialData{
								AAGUID:              make([]byte, 16),
								CredentialID:        byteID,
								CredentialPublicKey: byteCredentialPubKey,
							},
						},
					},
				},
				Raw: CredentialCreationResponse{
					PublicKeyCredential: PublicKeyCredential{
						Credential: Credential{
							Type: "public-key",
							ID:   "6xrtBhJQW6QU4tOaB4rrHaS2Ks0yDDL_q8jDC16DEjZ-VLVf4kCRkvl2xp2D71sTPYns-exsHQHTy3G-zJRK8g",
						},
						RawID: byteID,
					},
					AttestationResponse: AuthenticatorAttestationResponse{
						AuthenticatorResponse: AuthenticatorResponse{
							ClientDataJSON: byteClientDataJSON,
						},
						AttestationObject: byteAttObject,
					},
				},
			},
			args: args{
				storedChallenge:    byteChallenge,
				verifyUser:         false,
				relyingPartyID:     `webauthn.io`,
				relyingPartyOrigin: `https://webauthn.io`,
				credentialStore:    &testCredentialStore{},
			},
			wantErr: true,
		},
		{
			name: "Verification Test / CredentialID not exists",
			fields: fields{
				ParsedPublicKeyCredential: ParsedPublicKeyCredential{
					ParsedCredential: ParsedCredential{
						ID:   "6xrtBhJQW6QU4tOaB4rrHaS2Ks0yDDL_q8jDC16DEjZ-VLVf4kCRkvl2xp2D71sTPYns-exsHQHTy3G-zJRK8g",
						Type: "public-key",
					},
					RawID: byteID,
				},
				Response: ParsedAttestationResponse{
					CollectedClientData: CollectedClientData{
						Type:      CeremonyType("webauthn.create"),
						Challenge: "W8GzFU8pGjhoRbWrLDlamAfq_y4S1CZG1VuoeRLARrE",
						Origin:    "https://webauthn.io",
					},
					AttestationObject: AttestationObject{
						Format:      "none",
						RawAuthData: byteAuthData,
						AuthData: AuthenticatorData{
							RPIDHash: byteRPIDHash,
							Counter:  0,
							Flags:    0x041,
							AttData: AttestedCredentialData{
								AAGUID:              make([]byte, 16),
								CredentialID:        make([]byte, 0),
								CredentialPublicKey: byteCredentialPubKey,
							},
						},
					},
				},
				Raw: CredentialCreationResponse{
					PublicKeyCredential: PublicKeyCredential{
						Credential: Credential{
							Type: "public-key",
							ID:   "6xrtBhJQW6QU4tOaB4rrHaS2Ks0yDDL_q8jDC16DEjZ-VLVf4kCRkvl2xp2D71sTPYns-exsHQHTy3G-zJRK8g",
						},
						RawID: byteID,
					},
					AttestationResponse: AuthenticatorAttestationResponse{
						AuthenticatorResponse: AuthenticatorResponse{
							ClientDataJSON: byteClientDataJSON,
						},
						AttestationObject: byteAttObject,
					},
				},
			},
			args: args{
				storedChallenge:    byteChallenge,
				verifyUser:         false,
				relyingPartyID:     `webauthn.io`,
				relyingPartyOrigin: `https://webauthn.io`,
				credentialStore:    &testCredentialStore{},
			},
			wantErr: false,
		},
	}
	for _, tt := range tests {
		t.Run(tt.name, func(t *testing.T) {
			pcc := &ParsedCredentialCreationData{
				ParsedPublicKeyCredential: tt.fields.ParsedPublicKeyCredential,
				Response:                  tt.fields.Response,
				Raw:                       tt.fields.Raw,
			}
<<<<<<< HEAD
			if err := pcc.Verify(tt.args.storedChallenge.String(), tt.args.verifyUser, tt.args.relyingPartyID, tt.args.relyingPartyOrigin, tt.args.credentialStore); (err != nil) != tt.wantErr {
=======
			if err := pcc.Verify(tt.args.storedChallenge.String(), tt.args.verifyUser, tt.args.relyingPartyID, tt.args.relyingPartyOrigin, nil); (err != nil) != tt.wantErr {
				t.Errorf("ParsedCredentialCreationData.Verify() error = %+v, wantErr %v", err, tt.wantErr)
			}
		})
	}
}

func TestParsedCredentialCreationData_Verify_With_Metadata(t *testing.T) {

	byteID, _ := base64.RawURLEncoding.DecodeString("6QaD_8AZMbqC0sjXO7-6BE-ICqOM-94IfuZC1Q0XWef2ZG9Ts0gpUs-hfI1Nkv8f_qi5elEYAZrJSCjp7gRtBQ")
	byteChallenge, _ := base64.RawURLEncoding.DecodeString("TGYwlX1A-MQpdohMywXLSE9zfsROEH-evNeX8CxXpy8")
	byteAuthData, _ := base64.RawURLEncoding.DecodeString("dKbqkhPJnC90siSSsyDPQCYqlMGpUKA5fyklC2CEHvBFAAAAmPormdyeOUJXj5JKMNI8QRgAQOkGg__AGTG6gtLI1zu_ugRPiAqjjPveCH7mQtUNF1nn9mRvU7NIKVLPoXyNTZL_H_6ouXpRGAGayUgo6e4EbQWlAQIDJiABIVggMDErHmqshTTlzfm8TJHfH5RRwLJ9eBuepHGT37CvTmwiWCB8H31JtgyFbT3TjCb3vAVyS-PwMzm0rdHXlmgYt_6DbQ")
	byteRpIDHash, _ := base64.RawURLEncoding.DecodeString("dKbqkhPJnC90siSSsyDPQCYqlMGpUKA5fyklC2CEHvA")
	byteCredentialPubKey, _ := base64.RawURLEncoding.DecodeString("pQECAyYgASFYIDAxKx5qrIU05c35vEyR3x-UUcCyfXgbnqRxk9-wr05sIlggfB99SbYMhW0904wm97wFckvj8DM5tK3R15ZoGLf-g20")
	byteAttObject, _ := base64.RawURLEncoding.DecodeString("o2NmbXRmcGFja2VkZ2F0dFN0bXSjY2FsZyZjc2lnWEcwRQIhAIQfRBiDtC5KAfQWhc1IAQTDfPLxTYzNX2AAoBc45GYCAiA5epypN-tO6DsEFoX_6LE4Kqf5MjKU-zwkhSLVWtYdUWN4NWOBWQLAMIICvDCCAaSgAwIBAgIEA63wEjANBgkqhkiG9w0BAQsFADAuMSwwKgYDVQQDEyNZdWJpY28gVTJGIFJvb3QgQ0EgU2VyaWFsIDQ1NzIwMDYzMTAgFw0xNDA4MDEwMDAwMDBaGA8yMDUwMDkwNDAwMDAwMFowbTELMAkGA1UEBhMCU0UxEjAQBgNVBAoMCVl1YmljbyBBQjEiMCAGA1UECwwZQXV0aGVudGljYXRvciBBdHRlc3RhdGlvbjEmMCQGA1UEAwwdWXViaWNvIFUyRiBFRSBTZXJpYWwgNjE3MzA4MzQwWTATBgcqhkjOPQIBBggqhkjOPQMBBwNCAAQZnoecFi233DnuSkKgRhalswn-ygkvdr4JSPltbpXK5MxlzVSgWc-9x8mzGysdbBhEecLAYfQYqpVLWWosHPoXo2wwajAiBgkrBgEEAYLECgIEFTEuMy42LjEuNC4xLjQxNDgyLjEuNzATBgsrBgEEAYLlHAIBAQQEAwIEMDAhBgsrBgEEAYLlHAEBBAQSBBD6K5ncnjlCV4-SSjDSPEEYMAwGA1UdEwEB_wQCMAAwDQYJKoZIhvcNAQELBQADggEBACjrs2f-0djw4onryp_22AdXxg6a5XyxcoybHDjKu72E2SN9qDGsIZSfDy38DDFr_bF1s25joiu7WA6tylKA0HmEDloeJXJiWjv7h2Az2_siqWnJOLic4XE1lAChJS2XAqkSk9VFGelg3SLOiifrBet-ebdQwAL-2QFrcR7JrXRQG9kUy76O2VcSgbdPROsHfOYeywarhalyVSZ-6OOYK_Q_DLIaOC0jXrnkzm2ymMQFQlBAIysrYeEM1wxiFbwDt-lAcbcOEtHEf5ZlWi75nUzlWn8bSx_5FO4TbZ5hIEcUiGRpiIBEMRZlOIm4ZIbZycn_vJOFRTVps0V0S4ygtDdoYXV0aERhdGFYxHSm6pITyZwvdLIkkrMgz0AmKpTBqVCgOX8pJQtghB7wRQAAAJj6K5ncnjlCV4-SSjDSPEEYAEDpBoP_wBkxuoLSyNc7v7oET4gKo4z73gh-5kLVDRdZ5_Zkb1OzSClSz6F8jU2S_x_-qLl6URgBmslIKOnuBG0FpQECAyYgASFYIDAxKx5qrIU05c35vEyR3x-UUcCyfXgbnqRxk9-wr05sIlggfB99SbYMhW0904wm97wFckvj8DM5tK3R15ZoGLf-g20")
	byteClientDataJSON, _ := base64.RawURLEncoding.DecodeString("eyJ0eXBlIjoid2ViYXV0aG4uY3JlYXRlIiwiY2hhbGxlbmdlIjoiVEdZd2xYMUEtTVFwZG9oTXl3WExTRTl6ZnNST0VILWV2TmVYOEN4WHB5OCIsIm9yaWdpbiI6Imh0dHBzOi8vd2ViYXV0aG4uaW8iLCJjcm9zc09yaWdpbiI6ZmFsc2V9")
	aaguid, _ := uuid.FromString("fa2b99dc-9e39-4257-8f92-4a30d23c4118")
	byteAAGUID := aaguid.Bytes()

	wrongAaguid, _ := uuid.FromString("dd1561ed-53de-4c74-a200-e83d35c3e861")
	byteWrongAaguid := wrongAaguid.Bytes()

	certificate := []byte{48, 130, 2, 188, 48, 130, 1, 164, 160, 3, 2, 1, 2, 2, 4, 3, 173, 240, 18, 48, 13, 6, 9, 42, 134, 72, 134, 247, 13, 1, 1, 11, 5, 0, 48, 46, 49, 44, 48, 42, 6, 3, 85, 4, 3, 19, 35, 89, 117, 98, 105, 99, 111, 32, 85, 50, 70, 32, 82, 111, 111, 116, 32, 67, 65, 32, 83, 101, 114, 105, 97, 108, 32, 52, 53, 55, 50, 48, 48, 54, 51, 49, 48, 32, 23, 13, 49, 52, 48, 56, 48, 49, 48, 48, 48, 48, 48, 48, 90, 24, 15, 50, 48, 53, 48, 48, 57, 48, 52, 48, 48, 48, 48, 48, 48, 90, 48, 109, 49, 11, 48, 9, 6, 3, 85, 4, 6, 19, 2, 83, 69, 49, 18, 48, 16, 6, 3, 85, 4, 10, 12, 9, 89, 117, 98, 105, 99, 111, 32, 65, 66, 49, 34, 48, 32, 6, 3, 85, 4, 11, 12, 25, 65, 117, 116, 104, 101, 110, 116, 105, 99, 97, 116, 111, 114, 32, 65, 116, 116, 101, 115, 116, 97, 116, 105, 111, 110, 49, 38, 48, 36, 6, 3, 85, 4, 3, 12, 29, 89, 117, 98, 105, 99, 111, 32, 85, 50, 70, 32, 69, 69, 32, 83, 101, 114, 105, 97, 108, 32, 54, 49, 55, 51, 48, 56, 51, 52, 48, 89, 48, 19, 6, 7, 42, 134, 72, 206, 61, 2, 1, 6, 8, 42, 134, 72, 206, 61, 3, 1, 7, 3, 66, 0, 4, 25, 158, 135, 156, 22, 45, 183, 220, 57, 238, 74, 66, 160, 70, 22, 165, 179, 9, 254, 202, 9, 47, 118, 190, 9, 72, 249, 109, 110, 149, 202, 228, 204, 101, 205, 84, 160, 89, 207, 189, 199, 201, 179, 27, 43, 29, 108, 24, 68, 121, 194, 192, 97, 244, 24, 170, 149, 75, 89, 106, 44, 28, 250, 23, 163, 108, 48, 106, 48, 34, 6, 9, 43, 6, 1, 4, 1, 130, 196, 10, 2, 4, 21, 49, 46, 51, 46, 54, 46, 49, 46, 52, 46, 49, 46, 52, 49, 52, 56, 50, 46, 49, 46, 55, 48, 19, 6, 11, 43, 6, 1, 4, 1, 130, 229, 28, 2, 1, 1, 4, 4, 3, 2, 4, 48, 48, 33, 6, 11, 43, 6, 1, 4, 1, 130, 229, 28, 1, 1, 4, 4, 18, 4, 16, 250, 43, 153, 220, 158, 57, 66, 87, 143, 146, 74, 48, 210, 60, 65, 24, 48, 12, 6, 3, 85, 29, 19, 1, 1, 255, 4, 2, 48, 0, 48, 13, 6, 9, 42, 134, 72, 134, 247, 13, 1, 1, 11, 5, 0, 3, 130, 1, 1, 0, 40, 235, 179, 103, 254, 209, 216, 240, 226, 137, 235, 202, 159, 246, 216, 7, 87, 198, 14, 154, 229, 124, 177, 114, 140, 155, 28, 56, 202, 187, 189, 132, 217, 35, 125, 168, 49, 172, 33, 148, 159, 15, 45, 252, 12, 49, 107, 253, 177, 117, 179, 110, 99, 162, 43, 187, 88, 14, 173, 202, 82, 128, 208, 121, 132, 14, 90, 30, 37, 114, 98, 90, 59, 251, 135, 96, 51, 219, 251, 34, 169, 105, 201, 56, 184, 156, 225, 113, 53, 148, 0, 161, 37, 45, 151, 2, 169, 18, 147, 213, 69, 25, 233, 96, 221, 34, 206, 138, 39, 235, 5, 235, 126, 121, 183, 80, 192, 2, 254, 217, 1, 107, 113, 30, 201, 173, 116, 80, 27, 217, 20, 203, 190, 142, 217, 87, 18, 129, 183, 79, 68, 235, 7, 124, 230, 30, 203, 6, 171, 133, 169, 114, 85, 38, 126, 232, 227, 152, 43, 244, 63, 12, 178, 26, 56, 45, 35, 94, 185, 228, 206, 109, 178, 152, 196, 5, 66, 80, 64, 35, 43, 43, 97, 225, 12, 215, 12, 98, 21, 188, 3, 183, 233, 64, 113, 183, 14, 18, 209, 196, 127, 150, 101, 90, 46, 249, 157, 76, 229, 90, 127, 27, 75, 31, 249, 20, 238, 19, 109, 158, 97, 32, 71, 20, 136, 100, 105, 136, 128, 68, 49, 22, 101, 56, 137, 184, 100, 134, 217, 201, 201, 255, 188, 147, 133, 69, 53, 105, 179, 69, 116, 75, 140, 160, 180, 55}
	x5c := [][]byte{certificate}

	// convert [][]byte to []interface, because the cbor library returns parsed information in that manner
	x5cInterface := make([]interface{}, len(x5c))
	for i := range x5c {
		x5cInterface[i] = x5c[i]
	}

	attStatementMetadata := make(map[string]interface{})
	attStatementMetadata["alg"] = int64(-7)
	attStatementMetadata["sig"] = []byte{48, 69, 2, 33, 0, 132, 31, 68, 24, 131, 180, 46, 74, 1, 244, 22, 133, 205, 72, 1, 4, 195, 124, 242, 241, 77, 140, 205, 95, 96, 0, 160, 23, 56, 228, 102, 2, 2, 32, 57, 122, 156, 169, 55, 235, 78, 232, 59, 4, 22, 133, 255, 232, 177, 56, 42, 167, 249, 50, 50, 148, 251, 60, 36, 133, 34, 213, 90, 214, 29, 81}
	attStatementMetadata["x5c"] = x5cInterface

	type fields struct {
		ParsedPublicKeyCredential ParsedPublicKeyCredential
		Response                  ParsedAttestationResponse
		Raw                       CredentialCreationResponse
	}
	type args struct {
		storedChallenge    Challenge
		verifyUser         bool
		relyingPartyID     string
		relyingPartyOrigin string
		metadataService    metadata.MetadataService
	}
	tests := []struct {
		name    string
		fields  fields
		args    args
		wantErr bool
	}{
		{
			name: "Verification Test with Metadata#1/Successful",
			fields: fields{
				ParsedPublicKeyCredential: ParsedPublicKeyCredential{
					ParsedCredential: ParsedCredential{
						ID:   "6QaD_8AZMbqC0sjXO7-6BE-ICqOM-94IfuZC1Q0XWef2ZG9Ts0gpUs-hfI1Nkv8f_qi5elEYAZrJSCjp7gRtBQ",
						Type: "public-key",
					},
					RawID: byteID,
				},
				Response: ParsedAttestationResponse{
					CollectedClientData: CollectedClientData{
						Type:      CeremonyType("webauthn.create"),
						Challenge: "TGYwlX1A-MQpdohMywXLSE9zfsROEH-evNeX8CxXpy8",
						Origin:    "https://webauthn.io",
					},
					AttestationObject: AttestationObject{
						Format:      "packed",
						RawAuthData: byteAuthData,
						AuthData: AuthenticatorData{
							RPIDHash: byteRpIDHash,
							Counter:  152,
							Flags:    0x045,
							AttData: AttestedCredentialData{
								AAGUID:              byteAAGUID,
								CredentialID:        byteID,
								CredentialPublicKey: byteCredentialPubKey,
							},
						},
						AttStatement: attStatementMetadata,
					},
				},
				Raw: CredentialCreationResponse{
					PublicKeyCredential: PublicKeyCredential{
						Credential: Credential{
							ID:   "6QaD_8AZMbqC0sjXO7-6BE-ICqOM-94IfuZC1Q0XWef2ZG9Ts0gpUs-hfI1Nkv8f_qi5elEYAZrJSCjp7gRtBQ",
							Type: "public-key",
						},
						RawID: byteID,
					},
					AttestationResponse: AuthenticatorAttestationResponse{
						AuthenticatorResponse: AuthenticatorResponse{
							ClientDataJSON: byteClientDataJSON,
						},
						AttestationObject: byteAttObject,
					},
				},
			},
			args: args{
				storedChallenge:    byteChallenge,
				verifyUser:         true,
				relyingPartyID:     "webauthn.io",
				relyingPartyOrigin: "https://webauthn.io",
				metadataService:    defaultMetadataService,
			},
		},
		{
			name: "Verification Test with Metadata#2/Different Challenge",
			fields: fields{
				ParsedPublicKeyCredential: ParsedPublicKeyCredential{
					ParsedCredential: ParsedCredential{
						ID:   "6QaD_8AZMbqC0sjXO7-6BE-ICqOM-94IfuZC1Q0XWef2ZG9Ts0gpUs-hfI1Nkv8f_qi5elEYAZrJSCjp7gRtBQ",
						Type: "public-key",
					},
					RawID: byteID,
				},
				Response: ParsedAttestationResponse{
					CollectedClientData: CollectedClientData{
						Type:      CeremonyType("webauthn.create"),
						Challenge: "TGYwlX1A-MQpdohMywXLSE9zfsROEH-evNeX8CxXpy4",
						Origin:    "https://webauthn.io",
					},
					AttestationObject: AttestationObject{
						Format:      "packed",
						RawAuthData: byteAuthData,
						AuthData: AuthenticatorData{
							RPIDHash: byteRpIDHash,
							Counter:  152,
							Flags:    0x045,
							AttData: AttestedCredentialData{
								AAGUID:              byteAAGUID,
								CredentialID:        byteID,
								CredentialPublicKey: byteCredentialPubKey,
							},
						},
						AttStatement: attStatementMetadata,
					},
				},
				Raw: CredentialCreationResponse{
					PublicKeyCredential: PublicKeyCredential{
						Credential: Credential{
							ID:   "6QaD_8AZMbqC0sjXO7-6BE-ICqOM-94IfuZC1Q0XWef2ZG9Ts0gpUs-hfI1Nkv8f_qi5elEYAZrJSCjp7gRtBQ",
							Type: "public-key",
						},
						RawID: byteID,
					},
					AttestationResponse: AuthenticatorAttestationResponse{
						AuthenticatorResponse: AuthenticatorResponse{
							ClientDataJSON: byteClientDataJSON,
						},
						AttestationObject: byteAttObject,
					},
				},
			},
			args: args{
				storedChallenge:    byteChallenge,
				verifyUser:         true,
				relyingPartyID:     "webauthn.io",
				relyingPartyOrigin: "https://webauthn.io",
				metadataService:    defaultMetadataService,
			},
			wantErr: true,
		},
		{
			name: "Verification Test with Metadata#3/User not verified",
			fields: fields{
				ParsedPublicKeyCredential: ParsedPublicKeyCredential{
					ParsedCredential: ParsedCredential{
						ID:   "6QaD_8AZMbqC0sjXO7-6BE-ICqOM-94IfuZC1Q0XWef2ZG9Ts0gpUs-hfI1Nkv8f_qi5elEYAZrJSCjp7gRtBQ",
						Type: "public-key",
					},
					RawID: byteID,
				},
				Response: ParsedAttestationResponse{
					CollectedClientData: CollectedClientData{
						Type:      CeremonyType("webauthn.create"),
						Challenge: "TGYwlX1A-MQpdohMywXLSE9zfsROEH-evNeX8CxXpy8",
						Origin:    "https://webauthn.io",
					},
					AttestationObject: AttestationObject{
						Format:      "packed",
						RawAuthData: byteAuthData,
						AuthData: AuthenticatorData{
							RPIDHash: byteRpIDHash,
							Counter:  152,
							Flags:    0x041,
							AttData: AttestedCredentialData{
								AAGUID:              byteAAGUID,
								CredentialID:        byteID,
								CredentialPublicKey: byteCredentialPubKey,
							},
						},
						AttStatement: attStatementMetadata,
					},
				},
				Raw: CredentialCreationResponse{
					PublicKeyCredential: PublicKeyCredential{
						Credential: Credential{
							ID:   "6QaD_8AZMbqC0sjXO7-6BE-ICqOM-94IfuZC1Q0XWef2ZG9Ts0gpUs-hfI1Nkv8f_qi5elEYAZrJSCjp7gRtBQ",
							Type: "public-key",
						},
						RawID: byteID,
					},
					AttestationResponse: AuthenticatorAttestationResponse{
						AuthenticatorResponse: AuthenticatorResponse{
							ClientDataJSON: byteClientDataJSON,
						},
						AttestationObject: byteAttObject,
					},
				},
			},
			args: args{
				storedChallenge:    byteChallenge,
				verifyUser:         true,
				relyingPartyID:     "webauthn.io",
				relyingPartyOrigin: "https://webauthn.io",
				metadataService:    defaultMetadataService,
			},
			wantErr: true,
		},
		{
			name: "Verification Test with Metadata#4/Different AAGUID in AttestedCredentialData as in AttestationCertificate",
			fields: fields{
				ParsedPublicKeyCredential: ParsedPublicKeyCredential{
					ParsedCredential: ParsedCredential{
						ID:   "6QaD_8AZMbqC0sjXO7-6BE-ICqOM-94IfuZC1Q0XWef2ZG9Ts0gpUs-hfI1Nkv8f_qi5elEYAZrJSCjp7gRtBQ",
						Type: "public-key",
					},
					RawID: byteID,
				},
				Response: ParsedAttestationResponse{
					CollectedClientData: CollectedClientData{
						Type:      CeremonyType("webauthn.create"),
						Challenge: "TGYwlX1A-MQpdohMywXLSE9zfsROEH-evNeX8CxXpy8",
						Origin:    "https://webauthn.io",
					},
					AttestationObject: AttestationObject{
						Format:      "packed",
						RawAuthData: byteAuthData,
						AuthData: AuthenticatorData{
							RPIDHash: byteRpIDHash,
							Counter:  152,
							Flags:    0x045,
							AttData: AttestedCredentialData{
								AAGUID:              byteWrongAaguid,
								CredentialID:        byteID,
								CredentialPublicKey: byteCredentialPubKey,
							},
						},
						AttStatement: attStatementMetadata,
					},
				},
				Raw: CredentialCreationResponse{
					PublicKeyCredential: PublicKeyCredential{
						Credential: Credential{
							ID:   "6QaD_8AZMbqC0sjXO7-6BE-ICqOM-94IfuZC1Q0XWef2ZG9Ts0gpUs-hfI1Nkv8f_qi5elEYAZrJSCjp7gRtBQ",
							Type: "public-key",
						},
						RawID: byteID,
					},
					AttestationResponse: AuthenticatorAttestationResponse{
						AuthenticatorResponse: AuthenticatorResponse{
							ClientDataJSON: byteClientDataJSON,
						},
						AttestationObject: byteAttObject,
					},
				},
			},
			args: args{
				storedChallenge:    byteChallenge,
				verifyUser:         true,
				relyingPartyID:     "webauthn.io",
				relyingPartyOrigin: "https://webauthn.io",
				metadataService:    defaultMetadataService,
			},
			wantErr: true,
		},
	}
	for _, tt := range tests {
		t.Run(tt.name, func(t *testing.T) {
			pcc := &ParsedCredentialCreationData{
				ParsedPublicKeyCredential: tt.fields.ParsedPublicKeyCredential,
				Response:                  tt.fields.Response,
				Raw:                       tt.fields.Raw,
			}
			if err := pcc.Verify(tt.args.storedChallenge.String(), tt.args.verifyUser, tt.args.relyingPartyID, tt.args.relyingPartyOrigin, tt.args.metadataService); (err != nil) != tt.wantErr {
>>>>>>> 13554ee1
				t.Errorf("ParsedCredentialCreationData.Verify() error = %+v, wantErr %v", err, tt.wantErr)
			}
		})
	}
}

var testCredentialRequestBody = `{
	"id":"6xrtBhJQW6QU4tOaB4rrHaS2Ks0yDDL_q8jDC16DEjZ-VLVf4kCRkvl2xp2D71sTPYns-exsHQHTy3G-zJRK8g",
	"rawId":"6xrtBhJQW6QU4tOaB4rrHaS2Ks0yDDL_q8jDC16DEjZ-VLVf4kCRkvl2xp2D71sTPYns-exsHQHTy3G-zJRK8g",
	"type":"public-key",
	"response":{
		"attestationObject":"o2NmbXRkbm9uZWdhdHRTdG10oGhhdXRoRGF0YVjEdKbqkhPJnC90siSSsyDPQCYqlMGpUKA5fyklC2CEHvBBAAAAAAAAAAAAAAAAAAAAAAAAAAAAQOsa7QYSUFukFOLTmgeK6x2ktirNMgwy_6vIwwtegxI2flS1X-JAkZL5dsadg-9bEz2J7PnsbB0B08txvsyUSvKlAQIDJiABIVggLKF5xS0_BntttUIrm2Z2tgZ4uQDwllbdIfrrBMABCNciWCDHwin8Zdkr56iSIh0MrB5qZiEzYLQpEOREhMUkY6q4Vw",
		"clientDataJSON":"eyJjaGFsbGVuZ2UiOiJXOEd6RlU4cEdqaG9SYldyTERsYW1BZnFfeTRTMUNaRzFWdW9lUkxBUnJFIiwib3JpZ2luIjoiaHR0cHM6Ly93ZWJhdXRobi5pbyIsInR5cGUiOiJ3ZWJhdXRobi5jcmVhdGUifQ"
		}
	}`

<<<<<<< HEAD

type testCredentialStore struct {

}

func (store *testCredentialStore)ExistsCredential(credentialId []byte) bool {
	storedId, _ := base64.RawURLEncoding.DecodeString("6xrtBhJQW6QU4tOaB4rrHaS2Ks0yDDL_q8jDC16DEjZ-VLVf4kCRkvl2xp2D71sTPYns-exsHQHTy3G-zJRK8g")
	if bytes.Equal(credentialId, storedId) {
		return true
	} else {
		return false
	}
=======
func TestVerifyX509CertificateChainAgainstMetadata(t *testing.T) {
	x5cBytes := []byte{48, 130, 2, 188, 48, 130, 1, 164, 160, 3, 2, 1, 2, 2, 4, 3, 173, 240, 18, 48, 13, 6, 9, 42, 134, 72, 134, 247, 13, 1, 1, 11, 5, 0, 48, 46, 49, 44, 48, 42, 6, 3, 85, 4, 3, 19, 35, 89, 117, 98, 105, 99, 111, 32, 85, 50, 70, 32, 82, 111, 111, 116, 32, 67, 65, 32, 83, 101, 114, 105, 97, 108, 32, 52, 53, 55, 50, 48, 48, 54, 51, 49, 48, 32, 23, 13, 49, 52, 48, 56, 48, 49, 48, 48, 48, 48, 48, 48, 90, 24, 15, 50, 48, 53, 48, 48, 57, 48, 52, 48, 48, 48, 48, 48, 48, 90, 48, 109, 49, 11, 48, 9, 6, 3, 85, 4, 6, 19, 2, 83, 69, 49, 18, 48, 16, 6, 3, 85, 4, 10, 12, 9, 89, 117, 98, 105, 99, 111, 32, 65, 66, 49, 34, 48, 32, 6, 3, 85, 4, 11, 12, 25, 65, 117, 116, 104, 101, 110, 116, 105, 99, 97, 116, 111, 114, 32, 65, 116, 116, 101, 115, 116, 97, 116, 105, 111, 110, 49, 38, 48, 36, 6, 3, 85, 4, 3, 12, 29, 89, 117, 98, 105, 99, 111, 32, 85, 50, 70, 32, 69, 69, 32, 83, 101, 114, 105, 97, 108, 32, 54, 49, 55, 51, 48, 56, 51, 52, 48, 89, 48, 19, 6, 7, 42, 134, 72, 206, 61, 2, 1, 6, 8, 42, 134, 72, 206, 61, 3, 1, 7, 3, 66, 0, 4, 25, 158, 135, 156, 22, 45, 183, 220, 57, 238, 74, 66, 160, 70, 22, 165, 179, 9, 254, 202, 9, 47, 118, 190, 9, 72, 249, 109, 110, 149, 202, 228, 204, 101, 205, 84, 160, 89, 207, 189, 199, 201, 179, 27, 43, 29, 108, 24, 68, 121, 194, 192, 97, 244, 24, 170, 149, 75, 89, 106, 44, 28, 250, 23, 163, 108, 48, 106, 48, 34, 6, 9, 43, 6, 1, 4, 1, 130, 196, 10, 2, 4, 21, 49, 46, 51, 46, 54, 46, 49, 46, 52, 46, 49, 46, 52, 49, 52, 56, 50, 46, 49, 46, 55, 48, 19, 6, 11, 43, 6, 1, 4, 1, 130, 229, 28, 2, 1, 1, 4, 4, 3, 2, 4, 48, 48, 33, 6, 11, 43, 6, 1, 4, 1, 130, 229, 28, 1, 1, 4, 4, 18, 4, 16, 250, 43, 153, 220, 158, 57, 66, 87, 143, 146, 74, 48, 210, 60, 65, 24, 48, 12, 6, 3, 85, 29, 19, 1, 1, 255, 4, 2, 48, 0, 48, 13, 6, 9, 42, 134, 72, 134, 247, 13, 1, 1, 11, 5, 0, 3, 130, 1, 1, 0, 40, 235, 179, 103, 254, 209, 216, 240, 226, 137, 235, 202, 159, 246, 216, 7, 87, 198, 14, 154, 229, 124, 177, 114, 140, 155, 28, 56, 202, 187, 189, 132, 217, 35, 125, 168, 49, 172, 33, 148, 159, 15, 45, 252, 12, 49, 107, 253, 177, 117, 179, 110, 99, 162, 43, 187, 88, 14, 173, 202, 82, 128, 208, 121, 132, 14, 90, 30, 37, 114, 98, 90, 59, 251, 135, 96, 51, 219, 251, 34, 169, 105, 201, 56, 184, 156, 225, 113, 53, 148, 0, 161, 37, 45, 151, 2, 169, 18, 147, 213, 69, 25, 233, 96, 221, 34, 206, 138, 39, 235, 5, 235, 126, 121, 183, 80, 192, 2, 254, 217, 1, 107, 113, 30, 201, 173, 116, 80, 27, 217, 20, 203, 190, 142, 217, 87, 18, 129, 183, 79, 68, 235, 7, 124, 230, 30, 203, 6, 171, 133, 169, 114, 85, 38, 126, 232, 227, 152, 43, 244, 63, 12, 178, 26, 56, 45, 35, 94, 185, 228, 206, 109, 178, 152, 196, 5, 66, 80, 64, 35, 43, 43, 97, 225, 12, 215, 12, 98, 21, 188, 3, 183, 233, 64, 113, 183, 14, 18, 209, 196, 127, 150, 101, 90, 46, 249, 157, 76, 229, 90, 127, 27, 75, 31, 249, 20, 238, 19, 109, 158, 97, 32, 71, 20, 136, 100, 105, 136, 128, 68, 49, 22, 101, 56, 137, 184, 100, 134, 217, 201, 201, 255, 188, 147, 133, 69, 53, 105, 179, 69, 116, 75, 140, 160, 180, 55}
	x5c := [][]byte{x5cBytes}

	x5cInterface := make([]interface{}, len(x5c))
	for i := range x5c {
		x5cInterface[i] = x5c[i]
	}

	verifyError := VerifyX509CertificateChainAgainstMetadata(metadataStatement, x5cInterface)
	if verifyError != nil {
		t.Errorf("VerifyX509CertificateChainAgainstMetadata() returned error = %v, want error = nil", verifyError)
	}
}

func TestVerifyX509CertificateChainAgainstMetadata_empty_x5c(t *testing.T) {
	verifyError := VerifyX509CertificateChainAgainstMetadata(metadataStatement, nil)
	if verifyError == nil {
		t.Errorf("VerifyX509CertificateChainAgainstMetadata() returned error = nil, want error = %v", ErrAttestation)
	}
}

var defaultMetadataService = &TestMetadataService{}

type TestMetadataService struct {
}

func (metadataService *TestMetadataService) WebAuthnAuthenticator(aaguid string) *metadata.MetadataStatement {
	if aaguid == "fa2b99dc-9e39-4257-8f92-4a30d23c4118" {
		return metadataStatement
	} else {
		return nil
	}
}

func (metadataService *TestMetadataService) U2FAuthenticator(attestationCertificateKeyIdentifier string) *metadata.MetadataStatement {
	return nil
}

var metadataStatement = &metadata.MetadataStatement{
	LegalHeader:                          "Metadata Legal Header: Version 1.00.　Date: May 21, 2018.  To access, view and use any Metadata Statements or the TOC file (“METADATA”) from the MDS, You must be bound by the latest FIDO Alliance Metadata Usage Terms that can be found at http://mds2.fidoalliance.org/ . If you already have a valid token, access the above URL attaching your token such as http://mds2.fidoalliance.org?token=YOUR-VALID-TOKEN.  If You have not entered into the agreement, please visit the registration site found at http://fidoalliance.org/MDS/ and enter into the agreement and obtain a valid token.  You must not redistribute this file to any third party. Removal of this Legal Header or modifying any part of this file renders this file invalid.  The integrity of this file as originally provided from the MDS is validated by the hash value of this file that is recorded in the MDS. The use of invalid files is strictly prohibited. If the version number for the Legal Header is updated from Version 1.00, the METADATA below may also be updated or may not be available. Please use the METADATA with the Legal Header with the latest version number.  Dated: 2018-05-21 Version LH-1.00",
	Aaid:                                 "",
	AaGUID:                               "fa2b99dc-9e39-4257-8f92-4a30d23c4118",
	AttestationCertificateKeyIdentifiers: nil,
	Description:                          "YubiKey Series 5 with NFC",
	AlternativeDescriptions:              nil,
	AuthenticatorVersion:                 50100,
	ProtocolFamily:                       "fido2",
	Upv:                                  nil,
	AssertionScheme:                      "FIDOV2",
	AuthenticationAlgorithm:              1,
	AuthenticationAlgorithms:             []uint16{1, 18},
	PublicKeyAlgAndEncoding:              260,
	PublicKeyAlgAndEncodings:             nil,
	AttestationTypes:                     []uint16{15879},
	UserVerificationDetails:              nil,
	KeyProtection:                        10,
	IsKeyRestricted:                      false,
	IsFreshUserVerificationRequired:      false,
	MatcherProtection:                    4,
	CryptoStrength:                       128,
	OperatingEnv:                         "Secure Element (SE)",
	AttachmentHint:                       30,
	IsSecondFactorOnly:                   false,
	TcDisplay:                            0,
	TcDisplayContentType:                 "",
	TcDisplayPNGCharacteristics:          nil,
	AttestationRootCertificates:          []string{"MIIDHjCCAgagAwIBAgIEG0BT9zANBgkqhkiG9w0BAQsFADAuMSwwKgYDVQQDEyNZdWJpY28gVTJGIFJvb3QgQ0EgU2VyaWFsIDQ1NzIwMDYzMTAgFw0xNDA4MDEwMDAwMDBaGA8yMDUwMDkwNDAwMDAwMFowLjEsMCoGA1UEAxMjWXViaWNvIFUyRiBSb290IENBIFNlcmlhbCA0NTcyMDA2MzEwggEiMA0GCSqGSIb3DQEBAQUAA4IBDwAwggEKAoIBAQC/jwYuhBVlqaiYWEMsrWFisgJ+PtM91eSrpI4TK7U53mwCIawSDHy8vUmk5N2KAj9abvT9NP5SMS1hQi3usxoYGonXQgfO6ZXyUA9a+KAkqdFnBnlyugSeCOep8EdZFfsaRFtMjkwz5Gcz2Py4vIYvCdMHPtwaz0bVuzneueIEz6TnQjE63Rdt2zbwnebwTG5ZybeWSwbzy+BJ34ZHcUhPAY89yJQXuE0IzMZFcEBbPNRbWECRKgjq//qT9nmDOFVlSRCt2wiqPSzluwn+v+suQEBsUjTGMEd25tKXXTkNW21wIWbxeSyUoTXwLvGS6xlwQSgNpk2qXYwf8iXg7VWZAgMBAAGjQjBAMB0GA1UdDgQWBBQgIvz0bNGJhjgpToksyKpP9xv9oDAPBgNVHRMECDAGAQH/AgEAMA4GA1UdDwEB/wQEAwIBBjANBgkqhkiG9w0BAQsFAAOCAQEAjvjuOMDSa+JXFCLyBKsycXtBVZsJ4Ue3LbaEsPY4MYN/hIQ5ZM5p7EjfcnMG4CtYkNsfNHc0AhBLdq45rnT87q/6O3vUEtNMafbhU6kthX7Y+9XFN9NpmYxr+ekVY5xOxi8h9JDIgoMP4VB1uS0aunL1IGqrNooL9mmFnL2kLVVee6/VR6C5+KSTCMCWppMuJIZII2v9o4dkoZ8Y7QRjQlLfYzd3qGtKbw7xaF1UsG/5xUb/Btwb2X2g4InpiB/yt/3CpQXpiWX/K4mBvUKiGn05ZsqeY1gx4g0xLBqcU9psmyPzK+Vsgw2jeRQ5JlKDyqE0hebfC1tvFu0CCrJFcw=="}, // TODO
	EcdaaTrustAnchors:                    nil,
	Icon:                                 "",
	SupportedExtensions:                  nil,
>>>>>>> 13554ee1
}<|MERGE_RESOLUTION|>--- conflicted
+++ resolved
@@ -340,10 +340,7 @@
 				Response:                  tt.fields.Response,
 				Raw:                       tt.fields.Raw,
 			}
-<<<<<<< HEAD
-			if err := pcc.Verify(tt.args.storedChallenge.String(), tt.args.verifyUser, tt.args.relyingPartyID, tt.args.relyingPartyOrigin, tt.args.credentialStore); (err != nil) != tt.wantErr {
-=======
-			if err := pcc.Verify(tt.args.storedChallenge.String(), tt.args.verifyUser, tt.args.relyingPartyID, tt.args.relyingPartyOrigin, nil); (err != nil) != tt.wantErr {
+			if err := pcc.Verify(tt.args.storedChallenge.String(), tt.args.verifyUser, tt.args.relyingPartyID, tt.args.relyingPartyOrigin, nil, tt.args.credentialStore); (err != nil) != tt.wantErr {
 				t.Errorf("ParsedCredentialCreationData.Verify() error = %+v, wantErr %v", err, tt.wantErr)
 			}
 		})
@@ -632,8 +629,7 @@
 				Response:                  tt.fields.Response,
 				Raw:                       tt.fields.Raw,
 			}
-			if err := pcc.Verify(tt.args.storedChallenge.String(), tt.args.verifyUser, tt.args.relyingPartyID, tt.args.relyingPartyOrigin, tt.args.metadataService); (err != nil) != tt.wantErr {
->>>>>>> 13554ee1
+			if err := pcc.Verify(tt.args.storedChallenge.String(), tt.args.verifyUser, tt.args.relyingPartyID, tt.args.relyingPartyOrigin, tt.args.metadataService, nil); (err != nil) != tt.wantErr {
 				t.Errorf("ParsedCredentialCreationData.Verify() error = %+v, wantErr %v", err, tt.wantErr)
 			}
 		})
@@ -650,20 +646,6 @@
 		}
 	}`
 
-<<<<<<< HEAD
-
-type testCredentialStore struct {
-
-}
-
-func (store *testCredentialStore)ExistsCredential(credentialId []byte) bool {
-	storedId, _ := base64.RawURLEncoding.DecodeString("6xrtBhJQW6QU4tOaB4rrHaS2Ks0yDDL_q8jDC16DEjZ-VLVf4kCRkvl2xp2D71sTPYns-exsHQHTy3G-zJRK8g")
-	if bytes.Equal(credentialId, storedId) {
-		return true
-	} else {
-		return false
-	}
-=======
 func TestVerifyX509CertificateChainAgainstMetadata(t *testing.T) {
 	x5cBytes := []byte{48, 130, 2, 188, 48, 130, 1, 164, 160, 3, 2, 1, 2, 2, 4, 3, 173, 240, 18, 48, 13, 6, 9, 42, 134, 72, 134, 247, 13, 1, 1, 11, 5, 0, 48, 46, 49, 44, 48, 42, 6, 3, 85, 4, 3, 19, 35, 89, 117, 98, 105, 99, 111, 32, 85, 50, 70, 32, 82, 111, 111, 116, 32, 67, 65, 32, 83, 101, 114, 105, 97, 108, 32, 52, 53, 55, 50, 48, 48, 54, 51, 49, 48, 32, 23, 13, 49, 52, 48, 56, 48, 49, 48, 48, 48, 48, 48, 48, 90, 24, 15, 50, 48, 53, 48, 48, 57, 48, 52, 48, 48, 48, 48, 48, 48, 90, 48, 109, 49, 11, 48, 9, 6, 3, 85, 4, 6, 19, 2, 83, 69, 49, 18, 48, 16, 6, 3, 85, 4, 10, 12, 9, 89, 117, 98, 105, 99, 111, 32, 65, 66, 49, 34, 48, 32, 6, 3, 85, 4, 11, 12, 25, 65, 117, 116, 104, 101, 110, 116, 105, 99, 97, 116, 111, 114, 32, 65, 116, 116, 101, 115, 116, 97, 116, 105, 111, 110, 49, 38, 48, 36, 6, 3, 85, 4, 3, 12, 29, 89, 117, 98, 105, 99, 111, 32, 85, 50, 70, 32, 69, 69, 32, 83, 101, 114, 105, 97, 108, 32, 54, 49, 55, 51, 48, 56, 51, 52, 48, 89, 48, 19, 6, 7, 42, 134, 72, 206, 61, 2, 1, 6, 8, 42, 134, 72, 206, 61, 3, 1, 7, 3, 66, 0, 4, 25, 158, 135, 156, 22, 45, 183, 220, 57, 238, 74, 66, 160, 70, 22, 165, 179, 9, 254, 202, 9, 47, 118, 190, 9, 72, 249, 109, 110, 149, 202, 228, 204, 101, 205, 84, 160, 89, 207, 189, 199, 201, 179, 27, 43, 29, 108, 24, 68, 121, 194, 192, 97, 244, 24, 170, 149, 75, 89, 106, 44, 28, 250, 23, 163, 108, 48, 106, 48, 34, 6, 9, 43, 6, 1, 4, 1, 130, 196, 10, 2, 4, 21, 49, 46, 51, 46, 54, 46, 49, 46, 52, 46, 49, 46, 52, 49, 52, 56, 50, 46, 49, 46, 55, 48, 19, 6, 11, 43, 6, 1, 4, 1, 130, 229, 28, 2, 1, 1, 4, 4, 3, 2, 4, 48, 48, 33, 6, 11, 43, 6, 1, 4, 1, 130, 229, 28, 1, 1, 4, 4, 18, 4, 16, 250, 43, 153, 220, 158, 57, 66, 87, 143, 146, 74, 48, 210, 60, 65, 24, 48, 12, 6, 3, 85, 29, 19, 1, 1, 255, 4, 2, 48, 0, 48, 13, 6, 9, 42, 134, 72, 134, 247, 13, 1, 1, 11, 5, 0, 3, 130, 1, 1, 0, 40, 235, 179, 103, 254, 209, 216, 240, 226, 137, 235, 202, 159, 246, 216, 7, 87, 198, 14, 154, 229, 124, 177, 114, 140, 155, 28, 56, 202, 187, 189, 132, 217, 35, 125, 168, 49, 172, 33, 148, 159, 15, 45, 252, 12, 49, 107, 253, 177, 117, 179, 110, 99, 162, 43, 187, 88, 14, 173, 202, 82, 128, 208, 121, 132, 14, 90, 30, 37, 114, 98, 90, 59, 251, 135, 96, 51, 219, 251, 34, 169, 105, 201, 56, 184, 156, 225, 113, 53, 148, 0, 161, 37, 45, 151, 2, 169, 18, 147, 213, 69, 25, 233, 96, 221, 34, 206, 138, 39, 235, 5, 235, 126, 121, 183, 80, 192, 2, 254, 217, 1, 107, 113, 30, 201, 173, 116, 80, 27, 217, 20, 203, 190, 142, 217, 87, 18, 129, 183, 79, 68, 235, 7, 124, 230, 30, 203, 6, 171, 133, 169, 114, 85, 38, 126, 232, 227, 152, 43, 244, 63, 12, 178, 26, 56, 45, 35, 94, 185, 228, 206, 109, 178, 152, 196, 5, 66, 80, 64, 35, 43, 43, 97, 225, 12, 215, 12, 98, 21, 188, 3, 183, 233, 64, 113, 183, 14, 18, 209, 196, 127, 150, 101, 90, 46, 249, 157, 76, 229, 90, 127, 27, 75, 31, 249, 20, 238, 19, 109, 158, 97, 32, 71, 20, 136, 100, 105, 136, 128, 68, 49, 22, 101, 56, 137, 184, 100, 134, 217, 201, 201, 255, 188, 147, 133, 69, 53, 105, 179, 69, 116, 75, 140, 160, 180, 55}
 	x5c := [][]byte{x5cBytes}
@@ -735,5 +717,17 @@
 	EcdaaTrustAnchors:                    nil,
 	Icon:                                 "",
 	SupportedExtensions:                  nil,
->>>>>>> 13554ee1
+}
+
+type testCredentialStore struct {
+
+}
+
+func (store *testCredentialStore)ExistsCredential(credentialId []byte) bool {
+	storedId, _ := base64.RawURLEncoding.DecodeString("6xrtBhJQW6QU4tOaB4rrHaS2Ks0yDDL_q8jDC16DEjZ-VLVf4kCRkvl2xp2D71sTPYns-exsHQHTy3G-zJRK8g")
+	if bytes.Equal(credentialId, storedId) {
+		return true
+	} else {
+		return false
+	}
 }